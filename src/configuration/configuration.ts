--- conflicted
+++ resolved
@@ -7,11 +7,8 @@
   IConfiguration,
   IKeyRemapping,
   IModeSpecificStrings,
-<<<<<<< HEAD
   IAutoSwitchInputMethod,
-=======
   IDebugConfiguration,
->>>>>>> b470f6b0
 } from './iconfiguration';
 
 const packagejson: {
